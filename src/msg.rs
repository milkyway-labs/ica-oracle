use crate::state::{Metric, MetricType, RedemptionRate, PurchaseRate};
use cosmwasm_schema::{cw_serde, QueryResponses};
use cosmwasm_std::{Binary, Decimal};
use serde::{Deserialize, Serialize};
use schemars::JsonSchema;

#[cw_serde]
pub struct InstantiateMsg {
    /// Contract admin address which has authority to post metrics
    /// This will be an ICA account
    pub admin_address: String,
    /// The transfer channel ID from the Oracle chain to the Controller chain
    /// This field is only necessary for redemption rate metrics and queries
    ///
    /// Ex: If this oracle contract is deployed on Osmosis, but is controlled
    ///     by Stride, then the channel ID should be the Osmosis channel ID
    ///     for the Osmosis <> Stride transfer channel
    pub transfer_channel_id: Option<String>,
}

#[cw_serde]
pub enum ExecuteMsg {
    /// Uploads and stores a new metric
    PostMetric {
        /// Key identifying the metric (e.g. `stuatom_redemption_rate`)
        key: String,
        /// Value for the metric (e.g. `1.1`)
        value: String,
        /// Category for the metric(e.g. `redemption_rate`)
        /// Helps determine handling of additional context
        metric_type: MetricType,
        /// Unix timestamp with which the metric was updated on the source chain
        update_time: u64,
        /// Block height with which the metric was updated on the source chain
        block_height: u64,
        /// Additional metric-specific attributes
        attributes: Option<Binary>,
    },
}

#[cw_serde]
#[derive(QueryResponses)]
pub enum QueryMsg {
    /// Returns the contract's config
    #[returns(crate::state::Config)]
    Config {},

    /// Returns the latest metric, given the metric's key
    #[returns(Metric)]
    Metric { key: String },

    /// Returns the full history of values for a given metric key, up to the capacity
    /// Includes optional limit on the number of metrics returned
    #[returns(Metrics)]
    HistoricalMetrics { key: String, limit: Option<u64> },

    /// Returns the latest metric for each key
    #[returns(Metrics)]
    AllLatestMetrics {},

    /// Returns the redemption rate of an stToken
    #[returns(RedemptionRateResponse)]
    RedemptionRate {
        /// The denom should be the ibc hash of an stToken as it lives on the oracle chain
        /// (e.g. ibc/{hash(transfer/channel-326/stuatom)} on Osmosis)
        denom: String,
        /// Params should always be None, but was included in this query
        /// to align with other price oracles that take additional parameters such as TWAP
        params: Option<Binary>,
    },

    /// Returns a list of redemption rates over time for an stToken
    #[returns(RedemptionRates)]
    HistoricalRedemptionRates {
        /// The denom should be the ibc hash of an stToken as it lives on the oracle chain
        /// (e.g. ibc/{hash(transfer/channel-326/stuatom)} on Osmosis)
        denom: String,
        /// Params should always be None, but was included in this query
        /// to align with other price oracles that take additional parameters such as TWAP
        params: Option<Binary>,
        /// Optional limit on the number of entries to return
        limit: Option<u64>,
    },

    /// Returns the purchase rate of an milkTia
    #[returns(PurchaseRateResponse)]
    PurchaseRate {
        /// The denom should be the ibc hash of an milkTia as it lives on the oracle chain
        denom: String,
        /// Params should always be None, but was included in this query
        /// to align with other price oracles that take additional parameters such as TWAP
        params: Option<Binary>,
    },

    /// Returns a list of redemption rates over time for an stToken
    #[returns(PurchaseRates)]
    HistoricalPurchaseRates {
        /// The denom should be the ibc hash of an stToken as it lives on the oracle chain
        /// (e.g. ibc/{hash(transfer/channel-326/stuatom)} on Osmosis)
        denom: String,
        /// Params should always be None, but was included in this query
        /// to align with other price oracles that take additional parameters such as TWAP
        params: Option<Binary>,
        /// Optional limit on the number of entries to return
        limit: Option<u64>,
    },
}

#[cw_serde]
pub struct Metrics {
    pub metrics: Vec<Metric>,
}

#[cw_serde]
pub struct RedemptionRateResponse {
    pub redemption_rate: Decimal,
    pub update_time: u64,
}

#[cw_serde]
pub struct PurchaseRateResponse {
    pub purchase_rate: Decimal,
    pub update_time: u64,
}

#[cw_serde]
pub struct RedemptionRates {
    pub redemption_rates: Vec<RedemptionRate>,
}

#[cw_serde]
pub struct PurchaseRates {
    pub purchase_rates: Vec<PurchaseRate>,
<<<<<<< HEAD
}

#[derive(Serialize, Deserialize, JsonSchema)]
pub struct MigrateMsg {}
=======
}
>>>>>>> 9f57c357
<|MERGE_RESOLUTION|>--- conflicted
+++ resolved
@@ -131,11 +131,7 @@
 #[cw_serde]
 pub struct PurchaseRates {
     pub purchase_rates: Vec<PurchaseRate>,
-<<<<<<< HEAD
 }
 
 #[derive(Serialize, Deserialize, JsonSchema)]
-pub struct MigrateMsg {}
-=======
-}
->>>>>>> 9f57c357
+pub struct MigrateMsg {}